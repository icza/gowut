// Copyright (C) 2013 Andras Belicza. All rights reserved.
//
// This program is free software: you can redistribute it and/or modify
// it under the terms of the GNU General Public License as published by
// the Free Software Foundation, either version 3 of the License, or
// (at your option) any later version.
//
// This program is distributed in the hope that it will be useful,
// but WITHOUT ANY WARRANTY; without even the implied warranty of
// MERCHANTABILITY or FITNESS FOR A PARTICULAR PURPOSE.  See the
// GNU General Public License for more details.
//
// You should have received a copy of the GNU General Public License
// along with this program.  If not, see <http://www.gnu.org/licenses/>.

/*
Package gwu implements an easy to use, platform independent Web UI Toolkit
in pure Go.


For documentation please visit the Gowut Wiki: https://github.com/icza/gowut/wiki


Introduction

Gowut (Go Web UI Toolkit) is a full-featured, easy to use, platform independent
Web UI Toolkit written in pure Go, no platform dependent native code is linked
or called.

The usage of the Gowut is similar to Google's GWT and the Java Swing toolkit.
If you are familiar with those, you will get started very easily. The main
difference compared to GWT is that this solution does not compile into JavaScript
but remains and runs as Go code (on the server side). Remaining on the server
side means you don't have to hassle with asynchronous event handlers like in GWT,
you can write real synchronous event handlers (like in Java Swing).

You can use this toolkit and build user interfaces with writing
Go code only: you can assemble the client interface in Go, and write
event handlers in Go.
You may optionally spice it and make it more customized with some HTML
and CSS (also added from Go code), but that is not required.

The UI can be simply assembled hierarchically from containers
and components. Components can generate events which are dispatched
to event handlers - also written in pure Go.
If there is no component for an HTML tag you wish to use, you can
use the HTML component to wrap your custom HTML code. Components also allow
you to specify custom HTML attributes that will be added for their
(wrapper) HTML tags.

Creating user interfaces using Gowut does not require you to think like that
the clients will view it and interact with it through a browser.
The "browser" layer is hidden by Gowut.
While styling the components is done through CSS (either by calling
the style builder's methods or passing direct CSS codes), think of it
like a way similar to formatting HTML tags with CSS.

The state of the components are stored on server side, in the memory.
This means that if a browser is closed and reopened, or you navigate
away and back, the same state will be rendered again. AJAX technology
is used to automatically synchronize component's state from browser
to server, and to dispatch events.
AJAX technology is used also to refresh some parts (components) that
change (during event handling) without having to reload the whole page
to see the changes.

To quickly test it and see it in action, run the "Showcase of Features"
application by typing:

	go run $GOPATH/src/github.com/icza/gowut/_examples/showcase/showcase.go


Features of Gowut

-A component library to assemble your user interfaces with

-A GUI server which serves browser clients

-Session management

-Automatic event handling and dispatching

-(CSS) Style builder to easily manipulate the style of components


Server and Events and Sessions

The package contains a GUI server which is responsible to serve GUI
clients which are standard browsers. The user interface can be viewed
from any browsers (including smart phones) which makes this a cross
platform solution.
Starting the GUI server with a non-local address gives you
the possibility to view the GUI from a remote computer.
The server can be configured to run in normal mode (HTTP) or in secure
mode (HTTPS).

The GUI server also has Session management. By default windows added to the
server are public windows, and shared between all users (clients). This
means if a user changes the content (e.g. enters a text into a text box),
that text will be visible to all other users. This is suitable for most
desktop applications.

Sessions can be created during event handling (by calling the
Event.NewSession() method), and windows added to the session will only be
visible to the client associated with the session. If other users request
the same window, a new instance of the window is to be created and added
to their sessions.

Event handling is possible via event handlers. An event handler is
an implementation of the EventHandler interface. Event handlers have to be
attached to the components which will be the source of the event. Event
handlers are registered to event types or kinds (EventType) such as click
event (ETypeClick), value change event (ETypeChange), key up event
(ETypeKeyUp) etc.

The HandleEvent method of an event handler gets an Event value which has
multiple purposes and functions. 1) The event contains the parameters
of the event (such as the event type, the event source component, mouse
position in case of a mouse event etc.). 2) The Event is an accessor to the
Session associated with the client the event is originating from. Through
the event an event handler may access the current Session, create a new
Session or may remove it (invalidate it). 3) The event is also used
to define actions to be executed (automatically by Gowut) after the event
handling (post-event actions). For example if the event handler changes
a component, the handler has to mark it dirty causing it to be re-rendered
in the client browser, or an event handler can change the focused component,
or reload another window.

Creating a session from an event handler during event dispatching requires
a public window and an event source component (e.g. a Button).
There is another handy way to create sessions. Sessions can also be created
automatically by requesting pre-registered paths, paths of not-yet existing
windows. When such a window is requested and no private session associated
with the client exists, a new session will be created. A registered
SessionHandler can be used then to create the window prior to it being served.
Here's an example how to do it:

	// A SessionHandler implementation:
	type sessHandler struct {}
	func (h sessHandler) Created(s gwu.Session) {
		win := gwu.NewWindow("login", "Login Window")
		// ...add content to the login window...
		h.AddWindow(win)
	}
	func (h sessHandler) Removed(s gwu.Session) {}

	// And to auto-create sessions for the login window:
	server := gwu.NewServer("guitest","")
	server.AddSessCreatorName("login", "Login Window")
	server.AddSHandler(sessHandler{})

Despite the use of sessions if you access the application remotely (e.g. not
from localhost), security is only guaranteed if you configure the server to run
in secure (HTTPS) mode.


Under the Hood

User interfaces are generated HTML documents which communicate with the server
with AJAX calls. The GUI server is based on the web server integrated in Go.

When a Window is requested by its URL, the Window will render a complete HTML
document. The Window will recursively include its child components.
Components render themselves into HTML codes.
When a component generates an event, the page in the browser will make an
AJAX call sending the event to the server. The event will be passed to all the
appropriate event handlers. Event handlers can mark components dirty,
specifying that they may have changed and they must be re-rendered.
When all the event handlers are done, the ids of the dirty components are sent
back, and the browser will request only to render the dirty components,
with AJAX calls, and the results will replace the old component nodes in the
HTML DOM.

Since the clients are HTTP browsers, the GWU sessions are implemented and
function as HTTP sessions. Cookies are used to maintain the browser sessions.


Styling

Styling the components is done through CSS. You can do this from Go code by
calling the style builder's methods, or you can create external CSS files.

The Comp interface contains a Style() method which returns the style builder
of the component. The builder can be used to set/manipulate the style class names
of the component (e.g. SetClass(), AddClass(), RemoveClass() methods).
The builder also has get and set methods for the common CSS attributes, and the
GWU package contains many CSS constants for CSS attribute values. Many styling
can be achieved using the builder's built-in methods and constants resulting in
the Go code containing no direct CSS at all. You can use the general Get() and
Set() methods of the style builder to manipulate any style attributes which it
does not have predefined methods for.

Each Gowut component has its own CSS class derived from its name using the "gwu-"
prefix, for example the Button component has the default CSS class "gwu-Button".
Many components use multiple CSS classes for their internal structure. These
classes are listed in the documentation of the components.
Gowut has multiple built-in CSS themes. A CSS theme is basically the collection
of the style definitions of the style classes used by the components. You can
set the default theme with the Server.SetTheme() method. This will be used for
all windows. You can set themes individually for windows too, using the
Window.SetTheme() method.

You can create your own external CSS files where you can extend/override the
definitions of the built-in style classes. For example you can define the
"gwu-Button" style class to have red background, and the result will be that all
Buttons will have red background without having to change their style individually.


Component Palette

Containers to group and lay out components:
	Expander  - shows and hides a content comp when clicking on the header comp
	(Link)    - allows only one optional child
	Panel     - it has configurable layout
	Table     - it is dynamic and flexible
	TabPanel  - for tabbed displaying components (only 1 is visible at a time)
	Window    - top of component hierarchy, it is an extension of the Panel

Input components to get data from users:
	CheckBox
	ListBox     (it's either a drop-down list or a multi-line/multi-select list box)
	TextBox     (it's either a one-line text box or a multi-line text area)
	PasswBox
	RadioButton
	SwitchButton

Other components:
	Button
	HTML
	Image
	Label
	Link
	SessMonitor
	Timer


Full App Example

Let a full example follow here which is a complete application.
It builds a simple window, adds components to it, registers event handlers which
modify the content and starts the GUI server.
Component modifications (including both individual components and component
structure) will be seen without page reload.
All written in Go.

Source of this application is available here:
https://github.com/icza/gowut/blob/master/_examples/simple/simple_demo.go

	type myButtonHandler struct {
		counter int
		text    string
	}

	func (h *myButtonHandler) HandleEvent(e gwu.Event) {
		if b, isButton := e.Src().(gwu.Button); isButton {
			b.SetText(b.Text() + h.text)
			h.counter++
			b.SetToolTip(fmt.Sprintf("You've clicked %d times!", h.counter))
			e.MarkDirty(b)
		}
	}

	func main() {
		// Create and build a window
		win := gwu.NewWindow("main", "Test GUI Window")
		win.Style().SetFullWidth()
		win.SetHAlign(gwu.HACenter)
		win.SetCellPadding(2)

		// Button which changes window content
		win.Add(gwu.NewLabel("I'm a label! Try clicking on the button=>"))
		btn := gwu.NewButton("Click me")
		btn.AddEHandler(&myButtonHandler{text: ":-)"}, gwu.ETypeClick)
		win.Add(btn)
		btnsPanel := gwu.NewNaturalPanel()
		btn.AddEHandlerFunc(func(e gwu.Event) {
			// Create and add a new button...
			newbtn := gwu.NewButton(fmt.Sprintf("Extra #%d", btnsPanel.CompsCount()))
			newbtn.AddEHandlerFunc(func(e gwu.Event) {
				btnsPanel.Remove(newbtn) // ...which removes itself when clicked
				e.MarkDirty(btnsPanel)
			}, gwu.ETypeClick)
			btnsPanel.Insert(newbtn, 0)
			e.MarkDirty(btnsPanel)
		}, gwu.ETypeClick)
		win.Add(btnsPanel)

		// ListBox examples
		p := gwu.NewHorizontalPanel()
		p.Style().SetBorder2(1, gwu.BrdStyleSolid, gwu.ClrBlack)
		p.SetCellPadding(2)
		p.Add(gwu.NewLabel("A drop-down list being"))
		widelb := gwu.NewListBox([]string{"50", "100", "150", "200", "250"})
		widelb.Style().SetWidth("50")
		widelb.AddEHandlerFunc(func(e gwu.Event) {
			widelb.Style().SetWidth(widelb.SelectedValue() + "px")
			e.MarkDirty(widelb)
		}, gwu.ETypeChange)
		p.Add(widelb)
		p.Add(gwu.NewLabel("pixel wide. And a multi-select list:"))
		listBox := gwu.NewListBox([]string{"First", "Second", "Third", "Forth", "Fifth", "Sixth"})
		listBox.SetMulti(true)
		listBox.SetRows(4)
		p.Add(listBox)
		countLabel := gwu.NewLabel("Selected count: 0")
		listBox.AddEHandlerFunc(func(e gwu.Event) {
			countLabel.SetText(fmt.Sprintf("Selected count: %d", len(listBox.SelectedIndices())))
			e.MarkDirty(countLabel)
		}, gwu.ETypeChange)
		p.Add(countLabel)
		win.Add(p)

		// Self-color changer check box
		greencb := gwu.NewCheckBox("I'm a check box. When checked, I'm green!")
		greencb.AddEHandlerFunc(func(e gwu.Event) {
			if greencb.State() {
				greencb.Style().SetBackground(gwu.ClrGreen)
			} else {
				greencb.Style().SetBackground("")
			}
			e.MarkDirty(greencb)
		}, gwu.ETypeClick)
		win.Add(greencb)

		// TextBox with echo
		p = gwu.NewHorizontalPanel()
		p.Add(gwu.NewLabel("Enter your name:"))
		tb := gwu.NewTextBox("")
		tb.AddSyncOnETypes(gwu.ETypeKeyUp)
		p.Add(tb)
		p.Add(gwu.NewLabel("You entered:"))
		nameLabel := gwu.NewLabel("")
		nameLabel.Style().SetColor(gwu.ClrRed)
		tb.AddEHandlerFunc(func(e gwu.Event) {
			nameLabel.SetText(tb.Text())
			e.MarkDirty(nameLabel)
		}, gwu.ETypeChange, gwu.ETypeKeyUp)
		p.Add(nameLabel)
		win.Add(p)

		// Create and start a GUI server (omitting error check)
		server := gwu.NewServer("guitest", "localhost:8081")
		server.SetText("Test GUI App")
		server.AddWin(win)
		server.Start("") // Also opens windows list in browser
	}

Now start the application and open the http://localhost:8081/guitest/main URL in your
browser to see the window. You can also try visiting http://localhost:8081/guitest/
which will render the available window list.
Test the components. Now close the browser and reopen the page. Gowut remembers
everything.


Limitations

1) Attaching onmouseover and onmouseout event handlers to a component and
changing (re-rendering) the same component causes some trouble (the browsers
generate multiple mouseover and mouseout events because the same HTML node is replaced
under the mouse cursor).

2) Attaching onmousedown and onmouseup event handlers to a check box and re-rendering it
prevents ETypeChange handlers being called when clicking on it.


Closing

From the MVC point of view looking at a Go application using Gowut, the Go
components are the Model, the generated (and manipulated) HTML document in the
browser is the View and the Controller is integrated in both.

Gowut is ideal to create (cross platform) user interfaces for desktop
applications written in Go. It is also easy and handy to write the admin
and also client interfaces of your Go web application using Gowut.

Happy UI coding in Go :-)


Links

Author: András Belicza

Author email: gmail.com, user name: iczaaa

Gowut Wiki: https://github.com/icza/gowut/wiki

Source code: https://github.com/icza/gowut

Discussion forum: https://groups.google.com/d/forum/gowebuitoolkit

Live demo: https://gowut-demo.appspot.com/show


*/
package gwu

// Gowut version information.
const (
<<<<<<< HEAD
	GowutVersion       = "v1.2.0"         // Gowut version: "v"major.minor.maintenance[-dev]
=======
	GowutVersion       = "v1.2.1-dev"     // Gowut version: "v"major.minor.maintenance[-dev]
>>>>>>> 143c76c9
	GowutReleaseDate   = "2017-01-16 CET" // Gowut release date
	GowutRelDateLayout = "2006-01-02 MST" // Gowut release date layout (for time.Parse())
)<|MERGE_RESOLUTION|>--- conflicted
+++ resolved
@@ -396,11 +396,7 @@
 
 // Gowut version information.
 const (
-<<<<<<< HEAD
-	GowutVersion       = "v1.2.0"         // Gowut version: "v"major.minor.maintenance[-dev]
-=======
-	GowutVersion       = "v1.2.1-dev"     // Gowut version: "v"major.minor.maintenance[-dev]
->>>>>>> 143c76c9
+	GowutVersion       = "v1.2.1"         // Gowut version: "v"major.minor.maintenance[-dev]
 	GowutReleaseDate   = "2017-01-16 CET" // Gowut release date
 	GowutRelDateLayout = "2006-01-02 MST" // Gowut release date layout (for time.Parse())
 )